
import unittest

from autoop.core.storage import LocalStorage, NotFoundError
import random
import tempfile
import os

class TestStorage(unittest.TestCase):

    def setUp(self):
        temp_dir = tempfile.mkdtemp()
        self.storage = LocalStorage(temp_dir)

    def test_init(self):
        self.assertIsInstance(self.storage, LocalStorage)

    def test_store(self):
        key = str(random.randint(0, 100))
        test_bytes = bytes([random.randint(0, 255) for _ in range(100)])
        key = f"test{os.sep}path"
        self.storage.save(test_bytes, key)
        self.assertEqual(self.storage.load(key), test_bytes)
        otherkey = f"test{os.sep}otherpath"
        # should not be the same
        try:
            self.storage.load(otherkey)
        except Exception as e:
            self.assertIsInstance(e, NotFoundError)

    def test_delete(self):
        key = str(random.randint(0, 100))
        test_bytes = bytes([random.randint(0, 255) for _ in range(100)])
        key = f"test{os.sep}path"
        self.storage.save(test_bytes, key)
        self.storage.delete(key)
        try:
            self.assertIsNone(self.storage.load(key))
        except Exception as e:
            self.assertIsInstance(e, NotFoundError)

    def test_list(self):
        key = str(random.randint(0, 100))
        test_bytes = bytes([random.randint(0, 255) for _ in range(100)])
        random_keys = [f"test{os.sep}{random.randint(0, 100)}" for _ in range(10)]
        for key in random_keys:
            self.storage.save(test_bytes, key)
        keys = self.storage.list("test")
<<<<<<< HEAD
        keys = ["/".join(key.split("\\")[-2:]) for key in keys]
=======
        keys = [f"{os.sep}".join(key.split(f"{os.sep}")[-2:]) for key in keys]
>>>>>>> d03eb6e6
        self.assertEqual(set(keys), set(random_keys))
        <|MERGE_RESOLUTION|>--- conflicted
+++ resolved
@@ -46,10 +46,6 @@
         for key in random_keys:
             self.storage.save(test_bytes, key)
         keys = self.storage.list("test")
-<<<<<<< HEAD
-        keys = ["/".join(key.split("\\")[-2:]) for key in keys]
-=======
-        keys = [f"{os.sep}".join(key.split(f"{os.sep}")[-2:]) for key in keys]
->>>>>>> d03eb6e6
+        keys = ["/".join(key.split("/")[-2:]) for key in keys]
         self.assertEqual(set(keys), set(random_keys))
         